#!/usr/bin/env python

import os
import ember
import argparse
import json


def main():
    prog = "train_ember"
    descr = "Train an ember model from a directory with raw feature files"
    parser = argparse.ArgumentParser(prog=prog, description=descr)
    parser.add_argument("-y", "--year", type=int, default=2018, help="EMBER data year")
    parser.add_argument("datadir", metavar="DATADIR", type=str, help="Directory with raw features")
    parser.add_argument("--optimize", help="gridsearch to find best parameters", action='store_true')
    args = parser.parse_args()

    if not os.path.exists(args.datadir) or not os.path.isdir(args.datadir):
        parser.error("{} is not a directory with raw feature files".format(args.datadir))

    X_train_path = os.path.join(args.datadir, "X_train.dat")
    y_train_path = os.path.join(args.datadir, "y_train.dat")
    if not (os.path.exists(X_train_path) and os.path.exists(y_train_path)):
        print("Creating vectorized features")
        ember.create_vectorized_features(args.datadir, args.year)

    params = {}
    if args.optimize:
        params = ember.optimize_model( args.datadir )
        print("Best parameters: ")
        print( json.dumps( params, indent=2 ) )

    print("Training LightGBM model")
<<<<<<< HEAD
    lgbm_model = ember.train_model(args.datadir, params)
=======
    lgbm_model = ember.train_model(args.datadir, args.year)
>>>>>>> b842f891
    lgbm_model.save_model(os.path.join(args.datadir, "model.txt"))

if __name__ == "__main__":
    main()<|MERGE_RESOLUTION|>--- conflicted
+++ resolved
@@ -31,11 +31,7 @@
         print( json.dumps( params, indent=2 ) )
 
     print("Training LightGBM model")
-<<<<<<< HEAD
-    lgbm_model = ember.train_model(args.datadir, params)
-=======
-    lgbm_model = ember.train_model(args.datadir, args.year)
->>>>>>> b842f891
+    lgbm_model = ember.train_model(args.datadir, params, args.year)
     lgbm_model.save_model(os.path.join(args.datadir, "model.txt"))
 
 if __name__ == "__main__":
